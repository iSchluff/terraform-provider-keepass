module terraform-provider-keepass

go 1.21

require (
	github.com/hashicorp/terraform-plugin-sdk/v2 v2.30.0
	github.com/tobischo/gokeepasslib/v3 v3.5.1
)

require (
	github.com/ProtonMail/go-crypto v0.0.0-20230828082145-3c4c8a2d2371 // indirect
	github.com/aead/argon2 v0.0.0-20180111183520-a87724528b07 // indirect
	github.com/aead/chacha20 v0.0.0-20180709150244-8b13a72661da // indirect
	github.com/agext/levenshtein v1.2.3 // indirect
	github.com/apparentlymart/go-textseg/v15 v15.0.0 // indirect
	github.com/cloudflare/circl v1.3.7 // indirect
	github.com/fatih/color v1.16.0 // indirect
	github.com/fsnotify/fsnotify v1.7.0 // indirect
	github.com/golang/protobuf v1.5.3 // indirect
	github.com/google/go-cmp v0.6.0 // indirect
	github.com/hashicorp/errwrap v1.1.0 // indirect
	github.com/hashicorp/go-checkpoint v0.5.0 // indirect
	github.com/hashicorp/go-cleanhttp v0.5.2 // indirect
	github.com/hashicorp/go-cty v1.4.1-0.20200414143053-d3edf31b6320 // indirect
	github.com/hashicorp/go-hclog v1.6.1 // indirect
	github.com/hashicorp/go-multierror v1.1.1 // indirect
	github.com/hashicorp/go-plugin v1.6.0 // indirect
	github.com/hashicorp/go-uuid v1.0.3 // indirect
	github.com/hashicorp/go-version v1.6.0 // indirect
	github.com/hashicorp/hc-install v0.6.1 // indirect
	github.com/hashicorp/hcl/v2 v2.19.1 // indirect
	github.com/hashicorp/logutils v1.0.0 // indirect
	github.com/hashicorp/terraform-exec v0.19.0 // indirect
	github.com/hashicorp/terraform-json v0.17.1 // indirect
	github.com/hashicorp/terraform-plugin-go v0.19.1 // indirect
	github.com/hashicorp/terraform-plugin-log v0.9.0 // indirect
	github.com/hashicorp/terraform-registry-address v0.2.3 // indirect
	github.com/hashicorp/terraform-svchost v0.1.1 // indirect
	github.com/hashicorp/yamux v0.1.1 // indirect
	github.com/mattn/go-colorable v0.1.13 // indirect
	github.com/mattn/go-isatty v0.0.20 // indirect
	github.com/mitchellh/copystructure v1.2.0 // indirect
	github.com/mitchellh/go-testing-interface v1.14.1 // indirect
	github.com/mitchellh/go-wordwrap v1.0.1 // indirect
	github.com/mitchellh/mapstructure v1.5.0 // indirect
	github.com/mitchellh/reflectwalk v1.0.2 // indirect
	github.com/oklog/run v1.1.0 // indirect
	github.com/vmihailenco/msgpack v4.0.4+incompatible // indirect
	github.com/vmihailenco/msgpack/v5 v5.4.1 // indirect
	github.com/vmihailenco/tagparser/v2 v2.0.0 // indirect
	github.com/zclconf/go-cty v1.14.1 // indirect
<<<<<<< HEAD
	golang.org/x/crypto v0.19.0 // indirect
	golang.org/x/mod v0.13.0 // indirect
	golang.org/x/net v0.21.0 // indirect
	golang.org/x/sys v0.17.0 // indirect
=======
	golang.org/x/crypto v0.21.0 // indirect
	golang.org/x/mod v0.13.0 // indirect
	golang.org/x/net v0.23.0 // indirect
	golang.org/x/sys v0.18.0 // indirect
>>>>>>> 5b45e1c7
	golang.org/x/text v0.14.0 // indirect
	google.golang.org/appengine v1.6.8 // indirect
	google.golang.org/genproto/googleapis/rpc v0.0.0-20231211222908-989df2bf70f3 // indirect
	google.golang.org/grpc v1.60.0 // indirect
	google.golang.org/protobuf v1.33.0 // indirect
)<|MERGE_RESOLUTION|>--- conflicted
+++ resolved
@@ -49,17 +49,10 @@
 	github.com/vmihailenco/msgpack/v5 v5.4.1 // indirect
 	github.com/vmihailenco/tagparser/v2 v2.0.0 // indirect
 	github.com/zclconf/go-cty v1.14.1 // indirect
-<<<<<<< HEAD
-	golang.org/x/crypto v0.19.0 // indirect
-	golang.org/x/mod v0.13.0 // indirect
-	golang.org/x/net v0.21.0 // indirect
-	golang.org/x/sys v0.17.0 // indirect
-=======
 	golang.org/x/crypto v0.21.0 // indirect
 	golang.org/x/mod v0.13.0 // indirect
 	golang.org/x/net v0.23.0 // indirect
 	golang.org/x/sys v0.18.0 // indirect
->>>>>>> 5b45e1c7
 	golang.org/x/text v0.14.0 // indirect
 	google.golang.org/appengine v1.6.8 // indirect
 	google.golang.org/genproto/googleapis/rpc v0.0.0-20231211222908-989df2bf70f3 // indirect
